--- conflicted
+++ resolved
@@ -17,14 +17,9 @@
       - name: Set up JDK 11
         uses: actions/setup-java@v3
         with:
-<<<<<<< HEAD
           java-version: "11"
           distribution: "temurin"
-          cache: "maven"
-=======
-          java-version: '11'
-          distribution: 'adopt'
-
+          cache: "maven"         
       - id: 'auth'
         name: Authenticate to Google Cloud
         uses: google-github-actions/auth@v0
@@ -32,16 +27,7 @@
           token_format: 'access_token'
           workload_identity_provider: projects/144266375356/locations/global/workloadIdentityPools/scs-pool/providers/gh-provider
           service_account: artifacts-scs-ro@cognite-inso-internal.iam.gserviceaccount.com
-
       - name: Set up Cloud SDK
         uses: google-github-actions/setup-gcloud@v0
-
-      - name: Cache Maven packages
-        uses: actions/cache@v2
-        with:
-          path: ~/.m2
-          key: ${{ runner.os }}-m2-${{ hashFiles('**/pom.xml') }}
-          restore-keys: ${{ runner.os }}-m2
->>>>>>> 9ec55b7c
       - name: Verify with Maven
         run: mvn --update-snapshots --batch-mode verify -Prelease-internal